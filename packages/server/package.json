{
  "name": "@encrejs/studio",
  "version": "0.0.0",
  "license": "MIT",
  "type": "module",
  "main": "dist/index",
  "types": "dist/index.d.ts",
  "scripts": {
    "start": "node dist",
    "build": "rimraf dist/** && tsc && cp .env dist",
    "lint": "eslint \"**/*.{js,jsx,ts,tsx}\"",
    "lint-fix": "eslint --fix \"**/*.{js,jsx,ts,tsx}\""
  },
  "dependencies": {
<<<<<<< HEAD
    "@encrejs/core": "0.0.6",
    "@encrejs/api": "0.0.1",
    "axios": "1.6.2",
=======
    "@encrejs/core": "0.0.5",
    "axios": "1.7.4",
>>>>>>> 53cfdb02
    "cors": "^2.8.5",
    "express": "4.19.2",
    "express-actuator": "1.8.4",
    "express-rate-limit": "^6.7.0",
    "express-response-size": "^0.0.3",
    "http-status-codes": "^2.3.0",
    "p-retry": "^6.2.0",
    "uuid": "^9.0.0",
    "yaml": "^2.4.5"
  },
  "devDependencies": {
    "@babel/preset-typescript": "^7.20.2",
    "@types/cors": "^2.8.13",
    "@types/express": "^4.17.17",
    "@types/express-actuator": "^1.8.0",
    "@types/jest": "^29.2.3",
    "@types/node": "^17.0.45",
    "@types/uuid": "^9.0.0",
    "@typescript-eslint/eslint-plugin": "^6.7.0",
    "@typescript-eslint/parser": "^6.7.0",
    "@typescript-eslint/typescript-estree": "^5.39.0",
    "dotenv": "^16.4.5",
    "eslint": "^8.49.0",
    "eslint-config-prettier": "^9.0.0",
    "eslint-config-react-app": "^7.0.1",
    "eslint-plugin-jsx-a11y": "^6.6.1",
    "eslint-plugin-markdown": "^3.0.0",
    "eslint-plugin-prettier": "^5.0.0",
    "eslint-plugin-react": "7.32.2",
    "eslint-plugin-react-hooks": "^4.6.0",
    "eslint-plugin-unused-imports": "^2.0.0",
    "jest": "^29.3.1",
    "prettier": "^2.8.3",
    "ts-node": "^10.7.0",
    "typescript": "^4.9.5"
  },
  "engines": {
    "node": ">=20.0.0"
  },
  "packageManager": "yarn@1.22.22"
}<|MERGE_RESOLUTION|>--- conflicted
+++ resolved
@@ -12,14 +12,9 @@
     "lint-fix": "eslint --fix \"**/*.{js,jsx,ts,tsx}\""
   },
   "dependencies": {
-<<<<<<< HEAD
     "@encrejs/core": "0.0.6",
     "@encrejs/api": "0.0.1",
-    "axios": "1.6.2",
-=======
-    "@encrejs/core": "0.0.5",
     "axios": "1.7.4",
->>>>>>> 53cfdb02
     "cors": "^2.8.5",
     "express": "4.19.2",
     "express-actuator": "1.8.4",
