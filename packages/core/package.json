{
  "name": "@encrejs/core",
  "version": "0.0.4",
  "engines": {
    "node": ">=20"
  },
  "main": "./index.js",
  "types": "./index.d.ts",
  "repository": {
    "type": "git",
    "url": "https://github.com/VictorS67/encre.git",
    "directory": "packages/core"
  },
  "author": "Encre",
  "license": "MIT",
  "type": "module",
  "publishConfig": {
    "access": "public",
    "registry": "https://registry.npmjs.org"
  },
  "scripts": {
    "release": "yarn lint-fix && release-it --only-version --config .release-it.json",
    "build": "yarn clean && yarn build:esm && yarn build:cjs && node scripts/create-entrypoints.js && node scripts/check-tree-shaking.js",
<<<<<<< HEAD
    "build:esm": "tsc --outDir build/ --composite false && rimraf build/tests build/**/tests/",
    "build:cjs": "tsc --outDir build-cjs/ --composite false -p tsconfig.cjs.json && node scripts/move-cjs-to-build.js && rimraf build-cjs build/tests build/**/tests",
=======
    "build:esm": "tsc --outDir build/ --composite false && rimraf build/tests/ build/**/tests/",
    "build:cjs": "tsc --outDir build-cjs/ --composite false -p tsconfig.cjs.json && node scripts/move-cjs-to-build.js && rimraf build-cjs build/tests/ build/**/tests/",
>>>>>>> eba3c08e
    "build:watch": "node scripts/create-entrypoints.js && tsc --outDir build/ --watch",
    "clean": "rimraf build/ && node scripts/create-entrypoints.js pre",
    "lint": "eslint src/*.ts src/**/*.ts && yarn lint:dpdm",
    "lint:dpdm": "dpdm --skip-dynamic-imports circular --no-warning --no-tree -T src/*.ts src/**/*.ts",
    "lint-fix": "eslint --fix src/*.ts src/**/*.ts",
    "test:debug": "jest .*.spec.test.ts --testTimeout 50000 --maxWorkers=50%",
    "test": "jest --testPathIgnorePatterns=\\.int\\.test.ts --testTimeout 30000 --maxWorkers=50% --silent",
    "test:single": "yarn run jest --config jest.config.cjs --testTimeout 100000 --silent",
    "docs": "typedoc"
  },
  "packageManager": "yarn@1.22.21",
  "devDependencies": {
    "@babel/preset-env": "^7.23.2",
    "@jest/globals": "^29.7.0",
    "@swc/core": "^1.3.93",
    "@swc/jest": "^0.2.29",
    "@types/eslint": "^8.44.2",
    "@types/jest": "^29.5.4",
    "@types/node": "^20.8.6",
    "@typescript-eslint/eslint-plugin": "^6.7.0",
    "@typescript-eslint/parser": "^6.7.0",
    "babel-jest": "^29.7.0",
    "docusaurus-plugin-typedoc": "^1.0.1",
    "dpdm": "^3.12.0",
    "eslint": "8.48.0",
    "eslint-cjs-to-esm": "^2.2.0",
    "eslint-config-prettier": "^9.0.0",
    "eslint-config-standard-with-typescript": "^39.0.0",
    "eslint-import-resolver-typescript": "^3.6.0",
    "eslint-plugin-import": "^2.28.1",
    "eslint-plugin-n": "^16.1.0",
    "eslint-plugin-prettier": "^5.0.0",
    "eslint-plugin-promise": "^6.1.1",
    "jest": "^29.7.0",
    "jest-environment-node": "^29.7.0",
    "prettier": "^3.0.3",
    "rollup": "^4.1.4",
    "ts-jest": "^29.1.1",
    "typedoc": "^0.25.13",
    "typedoc-plugin-markdown": "^4.0.3",
    "typedoc-plugin-no-inherit": "^1.4.0"
  },
  "dependencies": {
    "@google/generative-ai": "^0.1.3",
    "@types/object-hash": "^3.0.5",
    "@types/pdf-parse": "^1.1.2",
    "camelcase": "^8.0.0",
    "chromadb": "^1.8.1",
    "decamelize": "^6.0.0",
    "emittery": "^1.0.3",
    "js-tiktoken": "^1.0.7",
    "ml-distance": "^4.0.1",
    "nanoid": "^5.0.2",
    "object-hash": "^3.0.0",
    "openai": "^4.29.2",
    "p-queue": "^7.4.1",
    "pdf-parse": "^1.1.1",
    "redis": "^4.6.10",
    "release-it": "^17.3.0",
    "tiktoken": "^1.0.10",
    "ts-node": "^10.9.1",
    "ts-pattern": "^5.0.6",
    "typescript": "^5.2.2"
  },
  "peerDependenciesMeta": {
    "@google/generative-ai": {
      "optional": true
    },
    "@types/pdf-parse": {
      "optional": true
    },
    "chromadb": {
      "optional": true
    },
    "js-tiktoken": {
      "optional": true
    },
    "ml-distance": {
      "optional": true
    },
    "openai": {
      "optional": true
    },
    "pdf-parse": {
      "optional": true
    },
    "redis": {
      "optional": true
    },
    "tiktoken": {
      "optional": true
    }
  },
  "exports": {
    "./serde": {
      "types": "./serde.d.ts",
      "import": "./serde.js",
      "require": "./serde.cjs"
    },
    "./load": {
      "types": "./load.d.ts",
      "import": "./load.js",
      "require": "./load.cjs"
    },
    "./load/serializable": {
      "types": "./load/serializable.d.ts",
      "import": "./load/serializable.js",
      "require": "./load/serializable.cjs"
    },
    "./load/registration": {
      "types": "./load/registration.d.ts",
      "import": "./load/registration.js",
      "require": "./load/registration.cjs"
    },
    "./record/callable": {
      "types": "./record/callable.d.ts",
      "import": "./record/callable.js",
      "require": "./record/callable.cjs"
    },
    "./cache": {
      "types": "./cache.d.ts",
      "import": "./cache.js",
      "require": "./cache.cjs"
    },
    "./cache/base": {
      "types": "./cache/base.d.ts",
      "import": "./cache/base.js",
      "require": "./cache/base.cjs"
    },
    "./cache/memory": {
      "types": "./cache/memory.d.ts",
      "import": "./cache/memory.js",
      "require": "./cache/memory.cjs"
    },
    "./events": {
      "types": "./events.d.ts",
      "import": "./events.js",
      "require": "./events.cjs"
    },
    "./events/base": {
      "types": "./events/base.d.ts",
      "import": "./events/base.js",
      "require": "./events/base.cjs"
    },
    "./events/embeddings": {
      "types": "./events/embeddings.d.ts",
      "import": "./events/embeddings.js",
      "require": "./events/embeddings.cjs"
    },
    "./events/embeddings/base": {
      "types": "./events/embeddings/base.d.ts",
      "import": "./events/embeddings/base.js",
      "require": "./events/embeddings/base.cjs"
    },
    "./events/embeddings/openai": {
      "types": "./events/embeddings/openai.d.ts",
      "import": "./events/embeddings/openai.js",
      "require": "./events/embeddings/openai.cjs"
    },
    "./events/input/load/docs": {
      "types": "./events/input/load/docs.d.ts",
      "import": "./events/input/load/docs.js",
      "require": "./events/input/load/docs.cjs"
    },
    "./events/input/load/docs/base": {
      "types": "./events/input/load/docs/base.d.ts",
      "import": "./events/input/load/docs/base.js",
      "require": "./events/input/load/docs/base.cjs"
    },
    "./events/input/load/docs/buffer": {
      "types": "./events/input/load/docs/buffer.d.ts",
      "import": "./events/input/load/docs/buffer.js",
      "require": "./events/input/load/docs/buffer.cjs"
    },
    "./events/input/load/docs/context": {
      "types": "./events/input/load/docs/context.d.ts",
      "import": "./events/input/load/docs/context.js",
      "require": "./events/input/load/docs/context.cjs"
    },
    "./events/input/load/docs/pdf": {
      "types": "./events/input/load/docs/pdf.d.ts",
      "import": "./events/input/load/docs/pdf.js",
      "require": "./events/input/load/docs/pdf.cjs"
    },
    "./events/input/load/msgs": {
      "types": "./events/input/load/msgs.d.ts",
      "import": "./events/input/load/msgs.js",
      "require": "./events/input/load/msgs.cjs"
    },
    "./events/input/load/msgs/base": {
      "types": "./events/input/load/msgs/base.d.ts",
      "import": "./events/input/load/msgs/base.js",
      "require": "./events/input/load/msgs/base.cjs"
    },
    "./events/input/load/msgs/bot": {
      "types": "./events/input/load/msgs/bot.d.ts",
      "import": "./events/input/load/msgs/bot.js",
      "require": "./events/input/load/msgs/bot.cjs"
    },
    "./events/input/load/msgs/human": {
      "types": "./events/input/load/msgs/human.d.ts",
      "import": "./events/input/load/msgs/human.js",
      "require": "./events/input/load/msgs/human.cjs"
    },
    "./events/input/load/msgs/system": {
      "types": "./events/input/load/msgs/system.d.ts",
      "import": "./events/input/load/msgs/system.js",
      "require": "./events/input/load/msgs/system.cjs"
    },
    "./events/input/load/msgs/function": {
      "types": "./events/input/load/msgs/function.d.ts",
      "import": "./events/input/load/msgs/function.js",
      "require": "./events/input/load/msgs/function.cjs"
    },
    "./events/input/load/msgs/general": {
      "types": "./events/input/load/msgs/general.d.ts",
      "import": "./events/input/load/msgs/general.js",
      "require": "./events/input/load/msgs/general.cjs"
    },
    "./events/input/load/prompts": {
      "types": "./events/input/load/prompts.d.ts",
      "import": "./events/input/load/prompts.js",
      "require": "./events/input/load/prompts.cjs"
    },
    "./events/input/load/prompts/base": {
      "types": "./events/input/load/prompts/base.d.ts",
      "import": "./events/input/load/prompts/base.js",
      "require": "./events/input/load/prompts/base.cjs"
    },
    "./events/input/load/prompts/text": {
      "types": "./events/input/load/prompts/text.d.ts",
      "import": "./events/input/load/prompts/text.js",
      "require": "./events/input/load/prompts/text.cjs"
    },
    "./events/input/load/prompts/chat": {
      "types": "./events/input/load/prompts/chat.d.ts",
      "import": "./events/input/load/prompts/chat.js",
      "require": "./events/input/load/prompts/chat.cjs"
    },
    "./events/input/load/rules": {
      "types": "./events/input/load/rules.d.ts",
      "import": "./events/input/load/rules.js",
      "require": "./events/input/load/rules.cjs"
    },
    "./events/input/load/vectorstore": {
      "types": "./events/input/load/vectorstore.d.ts",
      "import": "./events/input/load/vectorstore.js",
      "require": "./events/input/load/vectorstore.cjs"
    },
    "./events/input/load/vectorstore/base": {
      "types": "./events/input/load/vectorstore/base.d.ts",
      "import": "./events/input/load/vectorstore/base.js",
      "require": "./events/input/load/vectorstore/base.cjs"
    },
    "./events/input/load/vectorstore/chroma": {
      "types": "./events/input/load/vectorstore/chroma.d.ts",
      "import": "./events/input/load/vectorstore/chroma.js",
      "require": "./events/input/load/vectorstore/chroma.cjs"
    },
    "./events/input/load/vectorstore/memory": {
      "types": "./events/input/load/vectorstore/memory.d.ts",
      "import": "./events/input/load/vectorstore/memory.js",
      "require": "./events/input/load/vectorstore/memory.cjs"
    },
    "./events/input/transform/splitter": {
      "types": "./events/input/transform/splitter.d.ts",
      "import": "./events/input/transform/splitter.js",
      "require": "./events/input/transform/splitter.cjs"
    },
    "./events/output/provide": {
      "types": "./events/output/provide.d.ts",
      "import": "./events/output/provide.js",
      "require": "./events/output/provide.cjs"
    },
    "./events/output/provide/base": {
      "types": "./events/output/provide/base.d.ts",
      "import": "./events/output/provide/base.js",
      "require": "./events/output/provide/base.cjs"
    },
    "./events/output/provide/embedresult": {
      "types": "./events/output/provide/embedresult.d.ts",
      "import": "./events/output/provide/embedresult.js",
      "require": "./events/output/provide/embedresult.cjs"
    },
    "./events/output/provide/file": {
      "types": "./events/output/provide/file.d.ts",
      "import": "./events/output/provide/file.js",
      "require": "./events/output/provide/file.cjs"
    },
    "./events/output/provide/generation": {
      "types": "./events/output/provide/generation.d.ts",
      "import": "./events/output/provide/generation.js",
      "require": "./events/output/provide/generation.cjs"
    },
    "./events/output/provide/llmresult": {
      "types": "./events/output/provide/llmresult.d.ts",
      "import": "./events/output/provide/llmresult.js",
      "require": "./events/output/provide/llmresult.cjs"
    },
    "./events/output/provide/message": {
      "types": "./events/output/provide/message.d.ts",
      "import": "./events/output/provide/message.js",
      "require": "./events/output/provide/message.cjs"
    },
    "./events/output/provide/serde": {
      "types": "./events/output/provide/serde.d.ts",
      "import": "./events/output/provide/serde.js",
      "require": "./events/output/provide/serde.cjs"
    },
    "./events/inference/validate": {
      "types": "./events/inference/validate.d.ts",
      "import": "./events/inference/validate.js",
      "require": "./events/inference/validate.cjs"
    },
    "./events/inference/validate/guardrails": {
      "types": "./events/inference/validate/guardrails.d.ts",
      "import": "./events/inference/validate/guardrails.js",
      "require": "./events/inference/validate/guardrails.cjs"
    },
    "./events/inference/validate/guardrails/base": {
      "types": "./events/inference/validate/guardrails/base.d.ts",
      "import": "./events/inference/validate/guardrails/base.js",
      "require": "./events/inference/validate/guardrails/base.cjs"
    },
    "./events/inference/validate/guardrails/array": {
      "types": "./events/inference/validate/guardrails/array.d.ts",
      "import": "./events/inference/validate/guardrails/array.js",
      "require": "./events/inference/validate/guardrails/array.cjs"
    },
    "./events/inference/validate/guardrails/boolean": {
      "types": "./events/inference/validate/guardrails/boolean.d.ts",
      "import": "./events/inference/validate/guardrails/boolean.js",
      "require": "./events/inference/validate/guardrails/boolean.cjs"
    },
    "./events/inference/validate/guardrails/object": {
      "types": "./events/inference/validate/guardrails/object.d.ts",
      "import": "./events/inference/validate/guardrails/object.js",
      "require": "./events/inference/validate/guardrails/object.cjs"
    },
    "./events/inference/validate/guardrails/number": {
      "types": "./events/inference/validate/guardrails/number.d.ts",
      "import": "./events/inference/validate/guardrails/number.js",
      "require": "./events/inference/validate/guardrails/number.cjs"
    },
    "./events/inference/validate/guardrails/string": {
      "types": "./events/inference/validate/guardrails/string.d.ts",
      "import": "./events/inference/validate/guardrails/string.js",
      "require": "./events/inference/validate/guardrails/string.cjs"
    },
    "./events/inference/validate/validator": {
      "types": "./events/inference/validate/validator.d.ts",
      "import": "./events/inference/validate/validator.js",
      "require": "./events/inference/validate/validator.cjs"
    },
    "./events/inference/chat/base": {
      "types": "./events/inference/chat/base.d.ts",
      "import": "./events/inference/chat/base.js",
      "require": "./events/inference/chat/base.cjs"
    },
    "./events/inference/chat": {
      "types": "./events/inference/chat.d.ts",
      "import": "./events/inference/chat.js",
      "require": "./events/inference/chat.cjs"
    },
    "./events/inference/chat/openai": {
      "types": "./events/inference/chat/openai.d.ts",
      "import": "./events/inference/chat/openai.js",
      "require": "./events/inference/chat/openai.cjs"
    },
    "./events/inference/chat/llms/openai": {
      "types": "./events/inference/chat/llms/openai.d.ts",
      "import": "./events/inference/chat/llms/openai.js",
      "require": "./events/inference/chat/llms/openai.cjs"
    },
    "./events/inference/chat/chatlms/openai": {
      "types": "./events/inference/chat/chatlms/openai.d.ts",
      "import": "./events/inference/chat/chatlms/openai.js",
      "require": "./events/inference/chat/chatlms/openai.cjs"
    },
    "./events/inference/chat/vertexai": {
      "types": "./events/inference/chat/vertexai.d.ts",
      "import": "./events/inference/chat/vertexai.js",
      "require": "./events/inference/chat/vertexai.cjs"
    },
    "./events/inference/chat/llms/gemini": {
      "types": "./events/inference/chat/llms/gemini.d.ts",
      "import": "./events/inference/chat/llms/gemini.js",
      "require": "./events/inference/chat/llms/gemini.cjs"
    },
    "./events/inference/chat/chatlms/gemini": {
      "types": "./events/inference/chat/chatlms/gemini.d.ts",
      "import": "./events/inference/chat/chatlms/gemini.js",
      "require": "./events/inference/chat/chatlms/gemini.cjs"
    },
    "./events/inference/retrieve/base": {
      "types": "./events/inference/retrieve/base.d.ts",
      "import": "./events/inference/retrieve/base.js",
      "require": "./events/inference/retrieve/base.cjs"
    },
    "./events/inference/retrieve/text/remote/base": {
      "types": "./events/inference/retrieve/text/remote/base.d.ts",
      "import": "./events/inference/retrieve/text/remote/base.js",
      "require": "./events/inference/retrieve/text/remote/base.cjs"
    },
    "./events/inference/retrieve/text/remote": {
      "types": "./events/inference/retrieve/text/remote.d.ts",
      "import": "./events/inference/retrieve/text/remote.js",
      "require": "./events/inference/retrieve/text/remote.cjs"
    },
    "./events/inference/retrieve/embedding/vectorstore": {
      "types": "./events/inference/retrieve/embedding/vectorstore.d.ts",
      "import": "./events/inference/retrieve/embedding/vectorstore.js",
      "require": "./events/inference/retrieve/embedding/vectorstore.cjs"
    },
    "./events/inference/retrieve/embedding": {
      "types": "./events/inference/retrieve/embedding.d.ts",
      "import": "./events/inference/retrieve/embedding.js",
      "require": "./events/inference/retrieve/embedding.cjs"
    },
    "./studio/condition": {
      "types": "./studio/condition.d.ts",
      "import": "./studio/condition.js",
      "require": "./studio/condition.cjs"
    },
    "./studio/graph": {
      "types": "./studio/graph.d.ts",
      "import": "./studio/graph.js",
      "require": "./studio/graph.cjs"
    },
    "./studio/input": {
      "types": "./studio/input.d.ts",
      "import": "./studio/input.js",
      "require": "./studio/input.cjs"
    },
    "./studio/data": {
      "types": "./studio/data.d.ts",
      "import": "./studio/data.js",
      "require": "./studio/data.cjs"
    },
    "./studio/processor": {
      "types": "./studio/processor.d.ts",
      "import": "./studio/processor.js",
      "require": "./studio/processor.cjs"
    },
    "./studio/scheduler": {
      "types": "./studio/scheduler.d.ts",
      "import": "./studio/scheduler.js",
      "require": "./studio/scheduler.cjs"
    },
    "./studio/serde": {
      "types": "./studio/serde.d.ts",
      "import": "./studio/serde.js",
      "require": "./studio/serde.cjs"
    },
    "./studio/ui": {
      "types": "./studio/ui.d.ts",
      "import": "./studio/ui.js",
      "require": "./studio/ui.cjs"
    },
    "./studio/comments": {
      "types": "./studio/comments.d.ts",
      "import": "./studio/comments.js",
      "require": "./studio/comments.cjs"
    },
    "./studio/guardrails/base": {
      "types": "./studio/guardrails/base.d.ts",
      "import": "./studio/guardrails/base.js",
      "require": "./studio/guardrails/base.cjs"
    },
    "./studio/guardrails": {
      "types": "./studio/guardrails.d.ts",
      "import": "./studio/guardrails.js",
      "require": "./studio/guardrails.cjs"
    },
    "./studio/guardrails/data/array": {
      "types": "./studio/guardrails/data/array.d.ts",
      "import": "./studio/guardrails/data/array.js",
      "require": "./studio/guardrails/data/array.cjs"
    },
    "./studio/guardrails/data/boolean": {
      "types": "./studio/guardrails/data/boolean.d.ts",
      "import": "./studio/guardrails/data/boolean.js",
      "require": "./studio/guardrails/data/boolean.cjs"
    },
    "./studio/guardrails/data/number": {
      "types": "./studio/guardrails/data/number.d.ts",
      "import": "./studio/guardrails/data/number.js",
      "require": "./studio/guardrails/data/number.cjs"
    },
    "./studio/guardrails/data/object": {
      "types": "./studio/guardrails/data/object.d.ts",
      "import": "./studio/guardrails/data/object.js",
      "require": "./studio/guardrails/data/object.cjs"
    },
    "./studio/guardrails/data/string": {
      "types": "./studio/guardrails/data/string.d.ts",
      "import": "./studio/guardrails/data/string.js",
      "require": "./studio/guardrails/data/string.cjs"
    },
    "./studio/nodes": {
      "types": "./studio/nodes.d.ts",
      "import": "./studio/nodes.js",
      "require": "./studio/nodes.cjs"
    },
    "./studio/nodes/base": {
      "types": "./studio/nodes/base.d.ts",
      "import": "./studio/nodes/base.js",
      "require": "./studio/nodes/base.cjs"
    },
    "./studio/nodes/inference/chat/chatlm": {
      "types": "./studio/nodes/inference/chat/chatlm.d.ts",
      "import": "./studio/nodes/inference/chat/chatlm.js",
      "require": "./studio/nodes/inference/chat/chatlm.cjs"
    },
    "./studio/nodes/inference/chat/llm": {
      "types": "./studio/nodes/inference/chat/llm.d.ts",
      "import": "./studio/nodes/inference/chat/llm.js",
      "require": "./studio/nodes/inference/chat/llm.cjs"
    },
    "./studio/nodes/inference/validate": {
      "types": "./studio/nodes/inference/validate.d.ts",
      "import": "./studio/nodes/inference/validate.js",
      "require": "./studio/nodes/inference/validate.cjs"
    },
    "./studio/nodes/input/loader": {
      "types": "./studio/nodes/input/loader.d.ts",
      "import": "./studio/nodes/input/loader.js",
      "require": "./studio/nodes/input/loader.cjs"
    },
    "./studio/nodes/input/message": {
      "types": "./studio/nodes/input/message.d.ts",
      "import": "./studio/nodes/input/message.js",
      "require": "./studio/nodes/input/message.cjs"
    },
    "./studio/nodes/input/prompt": {
      "types": "./studio/nodes/input/prompt.d.ts",
      "import": "./studio/nodes/input/prompt.js",
      "require": "./studio/nodes/input/prompt.cjs"
    },
    "./studio/nodes/input/splitter": {
      "types": "./studio/nodes/input/splitter.d.ts",
      "import": "./studio/nodes/input/splitter.js",
      "require": "./studio/nodes/input/splitter.cjs"
    },
    "./studio/nodes/utility/graph": {
      "types": "./studio/nodes/utility/graph.d.ts",
      "import": "./studio/nodes/utility/graph.js",
      "require": "./studio/nodes/utility/graph.cjs"
    },
    "./studio/nodes/utility/if": {
      "types": "./studio/nodes/utility/if.d.ts",
      "import": "./studio/nodes/utility/if.js",
      "require": "./studio/nodes/utility/if.cjs"
    },
    "./studio/nodes/utility/input": {
      "types": "./studio/nodes/utility/input.d.ts",
      "import": "./studio/nodes/utility/input.js",
      "require": "./studio/nodes/utility/input.cjs"
    },
    "./studio/registration": {
      "types": "./studio/registration.d.ts",
      "import": "./studio/registration.js",
      "require": "./studio/registration.cjs"
    },
    "./studio/registration/guardrails": {
      "types": "./studio/registration/guardrails.d.ts",
      "import": "./studio/registration/guardrails.js",
      "require": "./studio/registration/guardrails.cjs"
    },
    "./studio/registration/nodes": {
      "types": "./studio/registration/nodes.d.ts",
      "import": "./studio/registration/nodes.js",
      "require": "./studio/registration/nodes.cjs"
    },
    "./studio/utils/coerce": {
      "types": "./studio/utils/coerce.d.ts",
      "import": "./studio/utils/coerce.js",
      "require": "./studio/utils/coerce.cjs"
    },
    "./studio/utils/display": {
      "types": "./studio/utils/display.d.ts",
      "import": "./studio/utils/display.js",
      "require": "./studio/utils/display.cjs"
    },
    "./studio/utils/load": {
      "types": "./studio/utils/load.d.ts",
      "import": "./studio/utils/load.js",
      "require": "./studio/utils/load.cjs"
    },
    "./studio/utils/save": {
      "types": "./studio/utils/save.d.ts",
      "import": "./studio/utils/save.js",
      "require": "./studio/utils/save.cjs"
    },
    "./utils/nanoid": {
      "types": "./utils/nanoid.d.ts",
      "import": "./utils/nanoid.js",
      "require": "./utils/nanoid.cjs"
    },
    "./package.json": "./package.json"
  },
  "files": [
    "build/",
    "serde.cjs",
    "serde.js",
    "serde.d.ts",
    "load.cjs",
    "load.js",
    "load.d.ts",
    "load/serializable.cjs",
    "load/serializable.js",
    "load/serializable.d.ts",
    "load/registration.cjs",
    "load/registration.js",
    "load/registration.d.ts",
    "record/callable.cjs",
    "record/callable.js",
    "record/callable.d.ts",
    "cache.cjs",
    "cache.js",
    "cache.d.ts",
    "cache/base.cjs",
    "cache/base.js",
    "cache/base.d.ts",
    "cache/memory.cjs",
    "cache/memory.js",
    "cache/memory.d.ts",
    "events.cjs",
    "events.js",
    "events.d.ts",
    "events/base.cjs",
    "events/base.js",
    "events/base.d.ts",
    "events/embeddings.cjs",
    "events/embeddings.js",
    "events/embeddings.d.ts",
    "events/embeddings/base.cjs",
    "events/embeddings/base.js",
    "events/embeddings/base.d.ts",
    "events/embeddings/openai.cjs",
    "events/embeddings/openai.js",
    "events/embeddings/openai.d.ts",
    "events/input/load/docs.cjs",
    "events/input/load/docs.js",
    "events/input/load/docs.d.ts",
    "events/input/load/docs/base.cjs",
    "events/input/load/docs/base.js",
    "events/input/load/docs/base.d.ts",
    "events/input/load/docs/buffer.cjs",
    "events/input/load/docs/buffer.js",
    "events/input/load/docs/buffer.d.ts",
    "events/input/load/docs/context.cjs",
    "events/input/load/docs/context.js",
    "events/input/load/docs/context.d.ts",
    "events/input/load/docs/pdf.cjs",
    "events/input/load/docs/pdf.js",
    "events/input/load/docs/pdf.d.ts",
    "events/input/load/msgs.cjs",
    "events/input/load/msgs.js",
    "events/input/load/msgs.d.ts",
    "events/input/load/msgs/base.cjs",
    "events/input/load/msgs/base.js",
    "events/input/load/msgs/base.d.ts",
    "events/input/load/msgs/bot.cjs",
    "events/input/load/msgs/bot.js",
    "events/input/load/msgs/bot.d.ts",
    "events/input/load/msgs/human.cjs",
    "events/input/load/msgs/human.js",
    "events/input/load/msgs/human.d.ts",
    "events/input/load/msgs/system.cjs",
    "events/input/load/msgs/system.js",
    "events/input/load/msgs/system.d.ts",
    "events/input/load/msgs/function.cjs",
    "events/input/load/msgs/function.js",
    "events/input/load/msgs/function.d.ts",
    "events/input/load/msgs/general.cjs",
    "events/input/load/msgs/general.js",
    "events/input/load/msgs/general.d.ts",
    "events/input/load/prompts.cjs",
    "events/input/load/prompts.js",
    "events/input/load/prompts.d.ts",
    "events/input/load/prompts/base.cjs",
    "events/input/load/prompts/base.js",
    "events/input/load/prompts/base.d.ts",
    "events/input/load/prompts/text.cjs",
    "events/input/load/prompts/text.js",
    "events/input/load/prompts/text.d.ts",
    "events/input/load/prompts/chat.cjs",
    "events/input/load/prompts/chat.js",
    "events/input/load/prompts/chat.d.ts",
    "events/input/load/rules.cjs",
    "events/input/load/rules.js",
    "events/input/load/rules.d.ts",
    "events/input/load/vectorstore.cjs",
    "events/input/load/vectorstore.js",
    "events/input/load/vectorstore.d.ts",
    "events/input/load/vectorstore/base.cjs",
    "events/input/load/vectorstore/base.js",
    "events/input/load/vectorstore/base.d.ts",
    "events/input/load/vectorstore/chroma.cjs",
    "events/input/load/vectorstore/chroma.js",
    "events/input/load/vectorstore/chroma.d.ts",
    "events/input/load/vectorstore/memory.cjs",
    "events/input/load/vectorstore/memory.js",
    "events/input/load/vectorstore/memory.d.ts",
    "events/input/transform/splitter.cjs",
    "events/input/transform/splitter.js",
    "events/input/transform/splitter.d.ts",
    "events/output/provide.cjs",
    "events/output/provide.js",
    "events/output/provide.d.ts",
    "events/output/provide/base.cjs",
    "events/output/provide/base.js",
    "events/output/provide/base.d.ts",
    "events/output/provide/embedresult.cjs",
    "events/output/provide/embedresult.js",
    "events/output/provide/embedresult.d.ts",
    "events/output/provide/file.cjs",
    "events/output/provide/file.js",
    "events/output/provide/file.d.ts",
    "events/output/provide/generation.cjs",
    "events/output/provide/generation.js",
    "events/output/provide/generation.d.ts",
    "events/output/provide/llmresult.cjs",
    "events/output/provide/llmresult.js",
    "events/output/provide/llmresult.d.ts",
    "events/output/provide/message.cjs",
    "events/output/provide/message.js",
    "events/output/provide/message.d.ts",
    "events/output/provide/serde.cjs",
    "events/output/provide/serde.js",
    "events/output/provide/serde.d.ts",
    "events/inference/validate.cjs",
    "events/inference/validate.js",
    "events/inference/validate.d.ts",
    "events/inference/validate/guardrails.cjs",
    "events/inference/validate/guardrails.js",
    "events/inference/validate/guardrails.d.ts",
    "events/inference/validate/guardrails/base.cjs",
    "events/inference/validate/guardrails/base.js",
    "events/inference/validate/guardrails/base.d.ts",
    "events/inference/validate/guardrails/array.cjs",
    "events/inference/validate/guardrails/array.js",
    "events/inference/validate/guardrails/array.d.ts",
    "events/inference/validate/guardrails/boolean.cjs",
    "events/inference/validate/guardrails/boolean.js",
    "events/inference/validate/guardrails/boolean.d.ts",
    "events/inference/validate/guardrails/object.cjs",
    "events/inference/validate/guardrails/object.js",
    "events/inference/validate/guardrails/object.d.ts",
    "events/inference/validate/guardrails/number.cjs",
    "events/inference/validate/guardrails/number.js",
    "events/inference/validate/guardrails/number.d.ts",
    "events/inference/validate/guardrails/string.cjs",
    "events/inference/validate/guardrails/string.js",
    "events/inference/validate/guardrails/string.d.ts",
    "events/inference/validate/validator.cjs",
    "events/inference/validate/validator.js",
    "events/inference/validate/validator.d.ts",
    "events/inference/chat/base.cjs",
    "events/inference/chat/base.js",
    "events/inference/chat/base.d.ts",
    "events/inference/chat.cjs",
    "events/inference/chat.js",
    "events/inference/chat.d.ts",
    "events/inference/chat/openai.cjs",
    "events/inference/chat/openai.js",
    "events/inference/chat/openai.d.ts",
    "events/inference/chat/llms/openai.cjs",
    "events/inference/chat/llms/openai.js",
    "events/inference/chat/llms/openai.d.ts",
    "events/inference/chat/chatlms/openai.cjs",
    "events/inference/chat/chatlms/openai.js",
    "events/inference/chat/chatlms/openai.d.ts",
    "events/inference/chat/vertexai.cjs",
    "events/inference/chat/vertexai.js",
    "events/inference/chat/vertexai.d.ts",
    "events/inference/chat/llms/gemini.cjs",
    "events/inference/chat/llms/gemini.js",
    "events/inference/chat/llms/gemini.d.ts",
    "events/inference/chat/chatlms/gemini.cjs",
    "events/inference/chat/chatlms/gemini.js",
    "events/inference/chat/chatlms/gemini.d.ts",
    "events/inference/retrieve/base.cjs",
    "events/inference/retrieve/base.js",
    "events/inference/retrieve/base.d.ts",
    "events/inference/retrieve/text/remote/base.cjs",
    "events/inference/retrieve/text/remote/base.js",
    "events/inference/retrieve/text/remote/base.d.ts",
    "events/inference/retrieve/text/remote.cjs",
    "events/inference/retrieve/text/remote.js",
    "events/inference/retrieve/text/remote.d.ts",
    "events/inference/retrieve/embedding/vectorstore.cjs",
    "events/inference/retrieve/embedding/vectorstore.js",
    "events/inference/retrieve/embedding/vectorstore.d.ts",
    "events/inference/retrieve/embedding.cjs",
    "events/inference/retrieve/embedding.js",
    "events/inference/retrieve/embedding.d.ts",
    "studio/condition.cjs",
    "studio/condition.js",
    "studio/condition.d.ts",
    "studio/graph.cjs",
    "studio/graph.js",
    "studio/graph.d.ts",
    "studio/input.cjs",
    "studio/input.js",
    "studio/input.d.ts",
    "studio/data.cjs",
    "studio/data.js",
    "studio/data.d.ts",
    "studio/processor.cjs",
    "studio/processor.js",
    "studio/processor.d.ts",
    "studio/scheduler.cjs",
    "studio/scheduler.js",
    "studio/scheduler.d.ts",
    "studio/serde.cjs",
    "studio/serde.js",
    "studio/serde.d.ts",
    "studio/ui.cjs",
    "studio/ui.js",
    "studio/ui.d.ts",
    "studio/comments.cjs",
    "studio/comments.js",
    "studio/comments.d.ts",
    "studio/guardrails/base.cjs",
    "studio/guardrails/base.js",
    "studio/guardrails/base.d.ts",
    "studio/guardrails.cjs",
    "studio/guardrails.js",
    "studio/guardrails.d.ts",
    "studio/guardrails/data/array.cjs",
    "studio/guardrails/data/array.js",
    "studio/guardrails/data/array.d.ts",
    "studio/guardrails/data/boolean.cjs",
    "studio/guardrails/data/boolean.js",
    "studio/guardrails/data/boolean.d.ts",
    "studio/guardrails/data/number.cjs",
    "studio/guardrails/data/number.js",
    "studio/guardrails/data/number.d.ts",
    "studio/guardrails/data/object.cjs",
    "studio/guardrails/data/object.js",
    "studio/guardrails/data/object.d.ts",
    "studio/guardrails/data/string.cjs",
    "studio/guardrails/data/string.js",
    "studio/guardrails/data/string.d.ts",
    "studio/nodes.cjs",
    "studio/nodes.js",
    "studio/nodes.d.ts",
    "studio/nodes/base.cjs",
    "studio/nodes/base.js",
    "studio/nodes/base.d.ts",
    "studio/nodes/inference/chat/chatlm.cjs",
    "studio/nodes/inference/chat/chatlm.js",
    "studio/nodes/inference/chat/chatlm.d.ts",
    "studio/nodes/inference/chat/llm.cjs",
    "studio/nodes/inference/chat/llm.js",
    "studio/nodes/inference/chat/llm.d.ts",
    "studio/nodes/inference/validate.cjs",
    "studio/nodes/inference/validate.js",
    "studio/nodes/inference/validate.d.ts",
    "studio/nodes/input/loader.cjs",
    "studio/nodes/input/loader.js",
    "studio/nodes/input/loader.d.ts",
    "studio/nodes/input/message.cjs",
    "studio/nodes/input/message.js",
    "studio/nodes/input/message.d.ts",
    "studio/nodes/input/prompt.cjs",
    "studio/nodes/input/prompt.js",
    "studio/nodes/input/prompt.d.ts",
    "studio/nodes/input/splitter.cjs",
    "studio/nodes/input/splitter.js",
    "studio/nodes/input/splitter.d.ts",
    "studio/nodes/utility/graph.cjs",
    "studio/nodes/utility/graph.js",
    "studio/nodes/utility/graph.d.ts",
    "studio/nodes/utility/if.cjs",
    "studio/nodes/utility/if.js",
    "studio/nodes/utility/if.d.ts",
    "studio/nodes/utility/input.cjs",
    "studio/nodes/utility/input.js",
    "studio/nodes/utility/input.d.ts",
    "studio/registration.cjs",
    "studio/registration.js",
    "studio/registration.d.ts",
    "studio/registration/guardrails.cjs",
    "studio/registration/guardrails.js",
    "studio/registration/guardrails.d.ts",
    "studio/registration/nodes.cjs",
    "studio/registration/nodes.js",
    "studio/registration/nodes.d.ts",
    "studio/utils/coerce.cjs",
    "studio/utils/coerce.js",
    "studio/utils/coerce.d.ts",
    "studio/utils/display.cjs",
    "studio/utils/display.js",
    "studio/utils/display.d.ts",
    "studio/utils/load.cjs",
    "studio/utils/load.js",
    "studio/utils/load.d.ts",
    "studio/utils/save.cjs",
    "studio/utils/save.js",
    "studio/utils/save.d.ts",
    "utils/nanoid.cjs",
    "utils/nanoid.js",
    "utils/nanoid.d.ts",
    "index.cjs",
    "index.js",
    "index.d.ts"
  ]
}<|MERGE_RESOLUTION|>--- conflicted
+++ resolved
@@ -21,13 +21,8 @@
   "scripts": {
     "release": "yarn lint-fix && release-it --only-version --config .release-it.json",
     "build": "yarn clean && yarn build:esm && yarn build:cjs && node scripts/create-entrypoints.js && node scripts/check-tree-shaking.js",
-<<<<<<< HEAD
     "build:esm": "tsc --outDir build/ --composite false && rimraf build/tests build/**/tests/",
     "build:cjs": "tsc --outDir build-cjs/ --composite false -p tsconfig.cjs.json && node scripts/move-cjs-to-build.js && rimraf build-cjs build/tests build/**/tests",
-=======
-    "build:esm": "tsc --outDir build/ --composite false && rimraf build/tests/ build/**/tests/",
-    "build:cjs": "tsc --outDir build-cjs/ --composite false -p tsconfig.cjs.json && node scripts/move-cjs-to-build.js && rimraf build-cjs build/tests/ build/**/tests/",
->>>>>>> eba3c08e
     "build:watch": "node scripts/create-entrypoints.js && tsc --outDir build/ --watch",
     "clean": "rimraf build/ && node scripts/create-entrypoints.js pre",
     "lint": "eslint src/*.ts src/**/*.ts && yarn lint:dpdm",
