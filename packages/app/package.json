{
  "name": "encre-app",
  "version": "0.1.0",
  "repository": "https://github.com/VictorS67/encre",
  "author": "Encre",
  "license": "MIT",
  "private": true,
  "type": "commonjs",
  "packageManager": "yarn@4.0.0-rc.45",
  "main": "build/electron/electron.js",
  "devDependencies": {
    "@atlaskit/eslint-plugin-design-system": "^4.11.2",
    "@babel/plugin-proposal-private-property-in-object": "^7.21.11",
    "@emotion/react": "^11.11.1",
    "@emotion/styled": "^11.11.0",
    "@mui/material": "^5.14.9",
    "@testing-library/jest-dom": "^6.1.3",
    "@testing-library/react": "^14.0.0",
    "@types/eslint": "^8.44.2",
    "@types/filesystem": "^0.0.33",
    "@types/jest": "^29.5.4",
    "@types/marked": "^5.0.1",
    "@types/node": "^20.6.0",
    "@types/react": "^18.2.21",
    "@types/react-dom": "^18.2.7",
    "@types/ws": "^8.5.5",
    "@typescript-eslint/eslint-plugin": "^6.7.0",
    "@typescript-eslint/parser": "^6.7.0",
    "concurrently": "^8.2.1",
    "electron": "^26.3.0",
    "eslint": "^8.49.0",
    "eslint-cjs-to-esm": "^2.2.0",
    "eslint-config-prettier": "^9.0.0",
    "eslint-config-standard-with-typescript": "^39.0.0",
    "eslint-import-resolver-typescript": "^3.6.0",
    "eslint-plugin-import": "^2.28.1",
    "eslint-plugin-n": "^16.1.0",
    "eslint-plugin-prettier": "^5.0.0",
    "eslint-plugin-promise": "^6.1.1",
    "prettier": "^3.0.3",
<<<<<<< HEAD
    "recoil-persist": "^5.1.0",
    "wait-on": "^7.0.1"
=======
    "react-scripts": "5.0.1",
    "recoil-persist": "^5.1.0"
>>>>>>> 700b592a
  },
  "dependencies": {
    "@atlaskit/button": "^16.10.1",
    "@atlaskit/css-reset": "^6.5.4",
    "@atlaskit/tokens": "^1.25.2",
    "@dnd-kit/core": "^6.0.8",
    "@emotion/react": "^11.11.1",
    "@emotion/styled": "^11.11.0",
    "@mui/joy": "^5.0.0-beta.8",
    "ahooks": "^3.7.8",
    "clsx": "^2.0.0",
    "langchain": "^0.0.149",
    "marked": "^9.0.0",
    "openai": "^4.7.0",
    "react": "^18.2.0",
    "react-dom": "^18.2.0",
    "react-redux": "^8.1.2",
    "recoil": "^0.7.7",
    "recoil-persist": "^5.1.0",
    "tslog": "^4.9.2",
    "tsx": "^3.12.10",
    "typescript": "^5.2.2",
    "web-vitals": "^3.5.0",
    "ws": "^8.14.1",
    "yaml": "^2.3.2"
  },
  "scripts": {
    "start": "react-scripts start",
    "build": "react-scripts build",
    "test": "react-scripts test",
    "eject": "react-scripts eject",
    "lint": "eslint src/**/*.{ts,tsx} --quiet --fix",
    "lint-fix": "eslint --fix src/**/*.{ts,tsx}",
    "electron-build": "tsc -p electron/tsconfig.json",
    "electron-start": "yarn electron-build && electron .",
    "electron-dev": "concurrently \"yarn start\" \"wait-on http://localhost:3000 && yarn electron-start\""
  },
  "eslintConfig": {
    "extends": [
      "react-app",
      "react-app/jest"
    ]
  },
  "browserslist": {
    "production": [
      ">0.2%",
      "not dead",
      "not op_mini all"
    ],
    "development": [
      "last 1 chrome version",
      "last 1 firefox version",
      "last 1 safari version"
    ]
  }
}<|MERGE_RESOLUTION|>--- conflicted
+++ resolved
@@ -38,13 +38,9 @@
     "eslint-plugin-prettier": "^5.0.0",
     "eslint-plugin-promise": "^6.1.1",
     "prettier": "^3.0.3",
-<<<<<<< HEAD
-    "recoil-persist": "^5.1.0",
-    "wait-on": "^7.0.1"
-=======
+    "wait-on": "^7.0.1",
     "react-scripts": "5.0.1",
     "recoil-persist": "^5.1.0"
->>>>>>> 700b592a
   },
   "dependencies": {
     "@atlaskit/button": "^16.10.1",
